--- conflicted
+++ resolved
@@ -6,12 +6,9 @@
 # Arguments
 * `L`: number of Picard iterations (Level),
 * `M`: number of Monte Carlo integrations (at each level `l`, `M^(L-l)`integrations),
-<<<<<<< HEAD
-=======
 * `K`: number of Monte Carlo integrations for the non local term    
 * `mc_sample::MCSampling` : sampling method for Monte Carlo integrations of the non local term. 
 Can be `UniformSampling(a,b)`, `NormalSampling(σ_sampling)`, or `NoSampling` (by default).
->>>>>>> 08e20779
 """
 struct MLP{T, MCS} <: HighDimPDEAlgorithm where {T <: Int, MCS <: MCSampling}
     M::T # nb of MC integrations
