<!-- [![](https://img.shields.io/badge/docs-stable-blue.svg)](https://vboussange.github.io/HighDimPDE.jl/stable) -->
[![](https://img.shields.io/badge/docs-dev-blue.svg)](https://vboussange.github.io/HighDimPDE.jl/dev)
[![Build Status](https://github.com/vboussange/HighDimPDE.jl/workflows/CI/badge.svg)](https://github.com/vboussange/HighDimPDE.jl/actions?query=workflow%3ACI)

# HighDimPDE.jl

**HighDimPDE.jl** is a Julia package to **solve Highly Dimensional PDEs**. The package implements solver algorithms that break down the curse of dimensionality, including

* the Deep Splitting scheme

* the Multi-Level Picard iterations scheme.

## Algorithm overview

----------------------------------------------
Features  |    `DeepSplitting` [1,3]   | `MLP` [1,2]     |
----------|:----------------------:|:------------:
Time discretization free|   ❌ |         ✅ |
Mesh-free       | ✅ |                   ✅ |
Single point $x \in \R^d$ approximation| ✅   |  ✅ |
$d$-dimensional cube $[a,b]^d$ approximation| ✅   |          ❌ |
GPU             | ✅ |                   ❌ |
Gradient non-linearities    | ✔️|       ❌ |
Non-local PDEs  | ✔️  | ✔️  |

✔️ : will be supported in the future

## Documentation
[![](https://img.shields.io/badge/docs-stable-blue.svg)](https://vboussange.github.io/HighDimPDE.jl/stable)
[![](https://img.shields.io/badge/docs-dev-blue.svg)](https://vboussange.github.io/HighDimPDE.jl/dev)

## Installation
Open Julia and type the following

```julia
using Pkg;
Pkg.add("https://github.com/vboussange/HighDimPDE.jl.git")
```
This will download the latest version from the git repo and download all dependencies.

## Getting started
See documentation, `examples` and `test` folders.

<<<<<<< HEAD
## References
- [1] Boussange, V., Becker, S., Jentzen, A., Pellissier, L., Deep learning approximations for non-local nonli- near PDEs with Neumann boundary conditions. _Manuscript in preparation_ (2021)
- [2] Becker, S., Braunwarth, R., Hutzenthaler, M., Jentzen, A., von Wurstemberger, P., Numerical simulations for full history recursive multilevel Picard approximations for systems of high-dimensional partial differential equations. [arXiv](https://arxiv.org/abs/2005.10206) (2020)
- [3] Beck, C., Becker, S., Cheridito, P., Jentzen, A., Neufeld, A., Deep splitting method for parabolic PDEs. [arXiv](https://arxiv.org/abs/1907.03452) (2019)

## Acknowledgements
The author thanks Sebastian Becker for fruitful discussions on the implementation of `HighDimPDE.jl`.
=======
## Reference
- Boussange, V., Becker, S., Jentzen, A., Kuckuck, B., Pellissier, L., Deep learning approximations for non-local nonlinear PDEs with Neumann boundary conditions. [arXiv](https://arxiv.org/abs/2205.03672) (2022)
<!-- - Becker, S., Braunwarth, R., Hutzenthaler, M., Jentzen, A., von Wurstemberger, P., Numerical simulations for full history recursive multilevel Picard approximations for systems of high-dimensional partial differential equations. [arXiv](https://arxiv.org/abs/2005.10206) (2020)
- Beck, C., Becker, S., Cheridito, P., Jentzen, A., Neufeld, A., Deep splitting method for parabolic PDEs. [arXiv](https://arxiv.org/abs/1907.03452) (2019)
- Han, J., Jentzen, A., E, W., Solving high-dimensional partial differential equations using deep learning. [arXiv](https://arxiv.org/abs/1707.02568) (2018) -->

<!-- ## Acknowledgements
`HighDimPDE.jl` is inspired from Sebastian Becker's scripts in Python, TensorFlow and C++. Pr. Arnulf Jentzen largely contributed to the theoretical developments of the solver algorithms implemented. -->
>>>>>>> 08e20779
<|MERGE_RESOLUTION|>--- conflicted
+++ resolved
@@ -41,15 +41,6 @@
 ## Getting started
 See documentation, `examples` and `test` folders.
 
-<<<<<<< HEAD
-## References
-- [1] Boussange, V., Becker, S., Jentzen, A., Pellissier, L., Deep learning approximations for non-local nonli- near PDEs with Neumann boundary conditions. _Manuscript in preparation_ (2021)
-- [2] Becker, S., Braunwarth, R., Hutzenthaler, M., Jentzen, A., von Wurstemberger, P., Numerical simulations for full history recursive multilevel Picard approximations for systems of high-dimensional partial differential equations. [arXiv](https://arxiv.org/abs/2005.10206) (2020)
-- [3] Beck, C., Becker, S., Cheridito, P., Jentzen, A., Neufeld, A., Deep splitting method for parabolic PDEs. [arXiv](https://arxiv.org/abs/1907.03452) (2019)
-
-## Acknowledgements
-The author thanks Sebastian Becker for fruitful discussions on the implementation of `HighDimPDE.jl`.
-=======
 ## Reference
 - Boussange, V., Becker, S., Jentzen, A., Kuckuck, B., Pellissier, L., Deep learning approximations for non-local nonlinear PDEs with Neumann boundary conditions. [arXiv](https://arxiv.org/abs/2205.03672) (2022)
 <!-- - Becker, S., Braunwarth, R., Hutzenthaler, M., Jentzen, A., von Wurstemberger, P., Numerical simulations for full history recursive multilevel Picard approximations for systems of high-dimensional partial differential equations. [arXiv](https://arxiv.org/abs/2005.10206) (2020)
@@ -57,5 +48,4 @@
 - Han, J., Jentzen, A., E, W., Solving high-dimensional partial differential equations using deep learning. [arXiv](https://arxiv.org/abs/1707.02568) (2018) -->
 
 <!-- ## Acknowledgements
-`HighDimPDE.jl` is inspired from Sebastian Becker's scripts in Python, TensorFlow and C++. Pr. Arnulf Jentzen largely contributed to the theoretical developments of the solver algorithms implemented. -->
->>>>>>> 08e20779
+`HighDimPDE.jl` is inspired from Sebastian Becker's scripts in Python, TensorFlow and C++. Pr. Arnulf Jentzen largely contributed to the theoretical developments of the solver algorithms implemented. -->